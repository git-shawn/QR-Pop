--- conflicted
+++ resolved
@@ -3847,13 +3847,8 @@
 					"$(inherited)",
 					"@executable_path/Frameworks",
 				);
-<<<<<<< HEAD
-				MARKETING_VERSION = 3.2;
-				PRODUCT_BUNDLE_IDENTIFIER = "dev.fromshawn.QR-Pop-TV";
-=======
 				MARKETING_VERSION = 3.1;
 				PRODUCT_BUNDLE_IDENTIFIER = "shwndvs.QR-Pop";
->>>>>>> 53b3205e
 				PRODUCT_NAME = "QR Pop";
 				PROVISIONING_PROFILE_SPECIFIER = "";
 				"PROVISIONING_PROFILE_SPECIFIER[sdk=appletvos*]" = "QR Pop TV";
@@ -3891,13 +3886,8 @@
 					"$(inherited)",
 					"@executable_path/Frameworks",
 				);
-<<<<<<< HEAD
-				MARKETING_VERSION = 3.2;
-				PRODUCT_BUNDLE_IDENTIFIER = "dev.fromshawn.QR-Pop-TV";
-=======
 				MARKETING_VERSION = 3.1;
 				PRODUCT_BUNDLE_IDENTIFIER = "shwndvs.QR-Pop";
->>>>>>> 53b3205e
 				PRODUCT_NAME = "QR Pop";
 				PROVISIONING_PROFILE_SPECIFIER = "";
 				"PROVISIONING_PROFILE_SPECIFIER[sdk=appletvos*]" = "QR Pop TV";
